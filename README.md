--- conflicted
+++ resolved
@@ -23,23 +23,11 @@
 To start a local emulator and run test against it, run `./gradlew check`.
 
 To start an emulator without running tests `./gradlew startDatastore`.
-<<<<<<< HEAD
-To stop datastore use standard system means (e.g. `kill -9 $(lsof -i:8080)`).
-To run the task successfully, you must have `gcloud` tool properly
-installed and configured: 
- - install gcloud of the last version
- - login under a Google account when initializing the `gcloud`
- - to run tests you should select `spine-dev` Google Cloud Console project
- 
-The launched emulator will run in `localhost:8080` and will not have any persistence.
-To change this configs see `./script/start-datastore.*` scripts.
-=======
 
 To stop the Datastore emulator, just terminate the emulator process (e.g. `kill -9 $(lsof -i:8080)` or just close the terminal window on Windows).
 
 The launched emulator will run at `localhost:8080` and will not have any persistence.
 To change the configuration see `./script/start-datastore.*` scripts.
->>>>>>> 9fd4f736
 
 The datastore is cleaned up after each test.
 See test classes under `./gcd/src/test/java/...` and `TestDatastoreStorageFactory#clear`.