--- conflicted
+++ resolved
@@ -102,11 +102,8 @@
             exclude(module: 'hamcrest-core')
         }
         testCompile group: 'org.hamcrest', name: 'hamcrest-all', version: '1.3'
-<<<<<<< HEAD
         testCompile group: 'org.mockito', name: 'mockito-core', version: '2.+'
-=======
         testCompile group: 'com.google.guava', name: 'guava-testlib', version: GUAVA_VERSION
->>>>>>> f29dea3c
     }
 
     protobuf {
