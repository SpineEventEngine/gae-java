--- conflicted
+++ resolved
@@ -1,11 +1,6 @@
 project.ext {
-<<<<<<< HEAD
-    SPINE_VERSION = '0.9.4-SNAPSHOT'
-    GAE_JAVA_VERSION = "0.9.4-SNAPSHOT"
-=======
     SPINE_VERSION = '0.9.5.1-SNAPSHOT'
     GAE_JAVA_VERSION = "0.9.5.1-SNAPSHOT"
->>>>>>> 54447089
     PROTOBUF_VERSION = '3.2.0'
     SLf4J_VERSION = "1.7.21"
     PROTOBUF_DEPENDENCY = "com.google.protobuf:protoc:${project.PROTOBUF_VERSION}"
