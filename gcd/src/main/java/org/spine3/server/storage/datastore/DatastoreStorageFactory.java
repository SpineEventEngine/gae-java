--- conflicted
+++ resolved
@@ -218,12 +218,8 @@
          * @return self for method chaining
          */
         public Builder setDatastore(Datastore datastore) {
-<<<<<<< HEAD
             checkHasNoNamespace(datastore);
             this.datastore = datastore;
-=======
-            this.datastore = checkNotNull(datastore);
->>>>>>> dcd9a207
             return this;
         }
 
