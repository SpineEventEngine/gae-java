--- conflicted
+++ resolved
@@ -63,9 +63,10 @@
     private final boolean multitenant;
     private final ColumnTypeRegistry<? extends DatastoreColumnType<?, ?>> typeRegistry;
     private final Supplier<Namespace> namespaceSupplier;
+    private final Class idClass;
 
     private DatastoreStorageFactory(Builder builder) {
-        this(builder.datastore, builder.multitenant, builder.typeRegistry, builder.namespaceSupplier);
+        this(builder.datastore, builder.multitenant, builder.typeRegistry, builder.namespaceSupplier, builder.idClass);
     }
 
     @VisibleForTesting
@@ -73,7 +74,9 @@
     protected DatastoreStorageFactory(Datastore datastore,
                                       boolean multitenant,
                                       ColumnTypeRegistry<? extends DatastoreColumnType<?, ?>> typeRegistry,
-                                      Supplier<Namespace> namespaceSupplier) {
+                                      Supplier<Namespace> namespaceSupplier,
+                                      Class idClass) {
+        this.idClass = checkNotNull(idClass);
         this.multitenant = multitenant;
         this.typeRegistry = typeRegistry;
         this.namespaceSupplier = namespaceSupplier;
@@ -83,7 +86,9 @@
     protected DatastoreStorageFactory(DatastoreWrapper datastore,
                                       boolean multitenant,
                                       ColumnTypeRegistry<? extends DatastoreColumnType<?, ?>> typeRegistry,
-                                      Supplier<Namespace> namespaceSupplier) {
+                                      Supplier<Namespace> namespaceSupplier,
+                                      Class idClass) {
+        this.idClass = checkNotNull(idClass);
         this.datastore = checkNotNull(datastore);
         this.multitenant = multitenant;
         this.typeRegistry = typeRegistry;
@@ -121,7 +126,8 @@
                ? new DatastoreStorageFactory(getDatastore(),
                                              false,
                                              typeRegistry,
-                                             NamespaceSupplier.singleTenant())
+                                             NamespaceSupplier.singleTenant(),
+                                             idClass)
                : this;
     }
 
@@ -159,23 +165,15 @@
         final Class<Message> messageClass =
                 getGenericParameterType(entityClass, ENTITY_MESSAGE_TYPE_PARAMETER_INDEX);
         final TypeUrl typeUrl = TypeUrl.of(messageClass);
-<<<<<<< HEAD
+        final Class<I> idClass = getGenericParameterType(entityClass, ID.getIndex());
         final DsRecordStorage<I> result = DsRecordStorage.<I>newBuilder()
                                                          .setStateType(typeUrl)
                                                          .setDatastore(getDatastore())
                                                          .setMultitenant(isMultitenant())
                                                          .setColumnTypeRegistry(typeRegistry)
+                                                         .setIdClass(idClass)
                                                          .build();
 
-=======
-        final Class<I> idClass = getGenericParameterType(entityClass, ID.getIndex());
-        final Descriptor descriptor = (Descriptor) typeUrl.getDescriptor();
-        final DsRecordStorage<I> result = new DsRecordStorage<>(descriptor,
-                                                                getDatastore(),
-                                                                multitenant,
-                                                                typeRegistry,
-                                                                idClass);
->>>>>>> b0270a86
         return result;
     }
 
