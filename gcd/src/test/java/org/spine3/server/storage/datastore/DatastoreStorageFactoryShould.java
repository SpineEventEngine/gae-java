--- conflicted
+++ resolved
@@ -66,20 +66,6 @@
         assertNotNull(storage);
     }
 
-<<<<<<< HEAD
-=======
-    @Test
-    public void create_event_storage() {
-        final EventStorage storage = datastoreFactory.createEventStorage();
-        assertNotNull(storage);
-    }
-
-    @Test
-    public void create_command_storage() {
-        final CommandStorage storage = datastoreFactory.createCommandStorage();
-        assertNotNull(storage);
-    }
-
     @Test
     public void create_separate_record_storage_per_state_type() {
         final DsRecordStorage<?> storage = (DsRecordStorage<?>) datastoreFactory.createRecordStorage(TestEntity.class);
@@ -88,7 +74,6 @@
         assertNotEquals(storage.getKind(), differentStorage.getKind());
     }
 
->>>>>>> 6982ea4d
     @SuppressWarnings("ConstantConditions")
     @Test(expected = NullPointerException.class)
     public void fail_to_create_aggregate_storage_not_using_class_parameter() {
