/*
 * Copyright 2017, TeamDev Ltd. All rights reserved.
 *
 * Redistribution and use in source and/or binary forms, with or without
 * modification, must retain the above copyright notice and the following
 * disclaimer.
 *
 * THIS SOFTWARE IS PROVIDED BY THE COPYRIGHT HOLDERS AND CONTRIBUTORS
 * "AS IS" AND ANY EXPRESS OR IMPLIED WARRANTIES, INCLUDING, BUT NOT
 * LIMITED TO, THE IMPLIED WARRANTIES OF MERCHANTABILITY AND FITNESS FOR
 * A PARTICULAR PURPOSE ARE DISCLAIMED. IN NO EVENT SHALL THE COPYRIGHT
 * OWNER OR CONTRIBUTORS BE LIABLE FOR ANY DIRECT, INDIRECT, INCIDENTAL,
 * SPECIAL, EXEMPLARY, OR CONSEQUENTIAL DAMAGES (INCLUDING, BUT NOT
 * LIMITED TO, PROCUREMENT OF SUBSTITUTE GOODS OR SERVICES; LOSS OF USE,
 * DATA, OR PROFITS; OR BUSINESS INTERRUPTION) HOWEVER CAUSED AND ON ANY
 * THEORY OF LIABILITY, WHETHER IN CONTRACT, STRICT LIABILITY, OR TORT
 * (INCLUDING NEGLIGENCE OR OTHERWISE) ARISING IN ANY WAY OUT OF THE USE
 * OF THIS SOFTWARE, EVEN IF ADVISED OF THE POSSIBILITY OF SUCH DAMAGE.
 */

package org.spine3.server.storage.datastore;

import org.junit.After;
import org.junit.Test;
import org.spine3.base.Identifiers;
import org.spine3.base.Version;
import org.spine3.protobuf.AnyPacker;
import org.spine3.server.entity.EntityRecord;
import org.spine3.server.projection.Projection;
import org.spine3.server.projection.ProjectionStorage;
import org.spine3.server.projection.ProjectionStorageShould;
import org.spine3.test.projection.Project;
import org.spine3.testdata.Sample;
import org.spine3.time.Time;

import static org.junit.Assert.assertNotNull;
import static org.spine3.time.Time.getCurrentTime;

/**
 * @author Mikhail Mikhaylov
 */
public class DsProjectionStorageShould extends ProjectionStorageShould<String> {
    private static final TestDatastoreStorageFactory datastoreFactory =
            TestDatastoreStorageFactory.getDefaultInstance();

    @SuppressWarnings({"MagicNumber", "MethodDoesntCallSuperMethod"})
    @Override
    protected EntityRecord newStorageRecord() {
        return EntityRecord.newBuilder()
                .setState(
                        AnyPacker.pack(Sample.messageOfType(Project.class)))
<<<<<<< HEAD
                .setVersion(Version.newBuilder().setNumber(42).setTimestamp(Time.getCurrentTime()))
=======
                .setVersion(Version.newBuilder().setNumber(42).setTimestamp(getCurrentTime()))
>>>>>>> 61507184
                .build();
    }

    @After
    public void tearDownTest() {
        datastoreFactory.clear();
    }

    @Override
    protected ProjectionStorage<String> getStorage() {
        return datastoreFactory.createProjectionStorage(TestProjection.class);
    }

    @Override
    protected String newId() {
        return Identifiers.newUuid();
    }

    @Test
    public void provide_access_to_PropertyStorage_for_extensibility() {
        final DsProjectionStorage<String> storage = (DsProjectionStorage<String>) getStorage();
        final DsPropertyStorage propertyStorage = storage.propertyStorage();
        assertNotNull(propertyStorage);
    }

    private static class TestProjection extends Projection<String, Project> {
        private TestProjection(String id) {
            super(id);
        }
    }
}<|MERGE_RESOLUTION|>--- conflicted
+++ resolved
@@ -49,11 +49,7 @@
         return EntityRecord.newBuilder()
                 .setState(
                         AnyPacker.pack(Sample.messageOfType(Project.class)))
-<<<<<<< HEAD
-                .setVersion(Version.newBuilder().setNumber(42).setTimestamp(Time.getCurrentTime()))
-=======
                 .setVersion(Version.newBuilder().setNumber(42).setTimestamp(getCurrentTime()))
->>>>>>> 61507184
                 .build();
     }
 
